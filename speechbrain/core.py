--- conflicted
+++ resolved
@@ -583,11 +583,7 @@
                 for self.step, batch in enumerate(t):
                     if (
                         isinstance(self.device, int)
-<<<<<<< HEAD
-                        and i % self.multigpu_procs != self.device
-=======
-                        and self.step % self.ddp_procs != self.device
->>>>>>> ad6ffd7d
+                        and self.step % self.multigpu_procs != self.device
                     ):
                         continue
                     loss = self.fit_batch(batch)
@@ -605,14 +601,6 @@
                     for self.step, batch in enumerate(
                         tqdm(valid_set, dynamic_ncols=True, disable=disable)
                     ):
-<<<<<<< HEAD
-=======
-                        if (
-                            isinstance(self.device, int)
-                            and self.step % self.ddp_procs != self.device
-                        ):
-                            continue
->>>>>>> ad6ffd7d
                         loss = self.evaluate_batch(batch, stage=Stage.VALID)
                         avg_valid_loss = self.update_average(
                             loss, avg_valid_loss
